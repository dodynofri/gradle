--- conflicted
+++ resolved
@@ -557,11 +557,7 @@
         fails "model"
 
         and:
-<<<<<<< HEAD
-        failure.assertThatCause(containsText("A model node of type: 'DefaultCustomComponent' can not be constructed."))
-=======
-        failure.assertThatCause(containsText("The model element of type: 'DefaultCustomComponent' can not be constructed. The type must be managed (@Managed) or one of the following types [ModelSet<?>, ManagedSet<?>, ModelMap<?>, List, Set]"))
->>>>>>> ac564e0d
+        failure.assertThatCause(containsText("A model element of type: 'DefaultCustomComponent' can not be constructed."))
     }
 
     def "reasonable error message when creating component with no implementation"() {
@@ -580,11 +576,7 @@
         fails "model"
 
         and:
-<<<<<<< HEAD
-        failure.assertThatCause(containsText("A model node of type: 'AnotherCustomComponent' can not be constructed."))
-=======
-        failure.assertThatCause(containsText("The model element of type: 'AnotherCustomComponent' can not be constructed. The type must be managed (@Managed) or one of the following types [ModelSet<?>, ManagedSet<?>, ModelMap<?>, List, Set]"))
->>>>>>> ac564e0d
+        failure.assertThatCause(containsText("A model element of type: 'AnotherCustomComponent' can not be constructed."))
     }
 
     def "componentSpecContainer is groovy decorated when used in rules"() {
