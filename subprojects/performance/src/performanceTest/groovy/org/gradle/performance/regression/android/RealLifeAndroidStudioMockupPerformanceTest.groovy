--- conflicted
+++ resolved
@@ -27,11 +27,7 @@
 
         experiment(testProject) {
             minimumVersion = "4.3.1"
-<<<<<<< HEAD
-            targetVersions = ["4.8-20180506235948+0000"]
-=======
             targetVersions = ["4.8-20180510001718+0000"]
->>>>>>> 1bc709e5
             action('org.gradle.performance.android.SyncAction') {
                 jvmArguments = ["-Xms4g", "-Xmx4g"]
             }
